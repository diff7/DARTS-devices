"""
Specify detailed search space for the architechture.
"""
import torch.nn as nn
from collections import namedtuple
from sr_models import quant_ops as ops_sr

Genotype_SR = namedtuple("Genotype_SR", "head body tail skip upsample")


body = [
<<<<<<< HEAD
    "skip_connect",
=======
    # "skip_connect",
>>>>>>> 75cc9dae
    "conv_5x1_1x5",
    "conv_3x1_1x3",
    "simple_3x3",
    "simple_1x1",
    "simple_5x5",
    # "simple_1x1_grouped_full",
    # "simple_3x3_grouped_full",
    # "simple_5x5_grouped_full",
    "simple_1x1_grouped_3",
    "simple_3x3_grouped_3",
    "simple_5x5_grouped_3",
    "DWS_3x3",
    "DWS_5x5",
    "growth2_5x5",
    "growth2_3x3",
    "decenc_3x3_4",
    "decenc_3x3_2",
    "decenc_5x5_2",
<<<<<<< HEAD
    "decenc_5x5_8",
    "decenc_3x3_8",
    "decenc_3x3_4_g3",
    "decenc_3x3_2_g3",
    "decenc_5x5_2_g3",
]

head = [
    "conv_5x1_1x5",
    "conv_3x1_1x3",
    "simple_1x1",
    "simple_3x3",
    "simple_5x5",
    "growth2_5x5",
    "growth2_3x3",
    "simple_1x1_grouped_3",
=======
    # "decenc_5x5_8",
    # "decenc_3x3_8",
    # "decenc_3x3_4_g3",
    # "decenc_3x3_2_g3",
    # "decenc_5x5_2_g3",
]

head = [
    # "conv_5x1_1x5",
    # "conv_3x1_1x3",
    "simple_1x1",
    "simple_3x3",
    "simple_5x5",
    # "growth2_5x5",
    "growth2_3x3",
    # "simple_1x1_grouped_3",
>>>>>>> 75cc9dae
    "simple_3x3_grouped_3",
    "simple_5x5_grouped_3",
]

tail = [
    # "simple_1x1",
    "simple_3x3",
    "simple_5x5",
    # "growth2_5x5",
    # "growth2_3x3",
    "simple_3x3_grouped_3",
    "simple_5x5_grouped_3",
    # 'simple_1x1_grouped_3',
]

upsample = [
    "conv_5x1_1x5",
    "conv_3x1_1x3",
    "simple_3x3",
    "simple_5x5",
    # "growth2_5x5",
    # "growth2_3x3",
    # "decenc_3x3_2",
    # "decenc_5x5_2",
    # "simple_3x3_grouped_3",
    # "simple_5x5_grouped_3",
    # 'simple_1x1_grouped_3',
    # 'simple_1x1',
]

skip = [
    # "decenc_3x3_2",
    # "decenc_5x5_2",
    # "conv_5x1_1x5",
    # "conv_3x1_1x3",
    "simple_1x1",
    "simple_3x3",
    "simple_5x5",
]

PRIMITIVES_SR = {
    "head": head,
    "body": body,
    "skip": body,
    "tail": head,
    "upsample": head,
}


def from_str(s):
    genotype = eval(s)
    return genotype


def to_dag_sr(C_fixed, gene, gene_type, c_in=3, c_out=3, scale=4):
    """generate discrete ops from gene"""
    dag = []
    for i, (op_name, bit) in enumerate(gene):
        C_in, C_out, = (
            C_fixed,
            C_fixed,
        )
        if i == 0 and gene_type == "head":
            C_in = c_in
        elif i + 1 == len(gene) and gene_type == "tail":
            C_out = c_out
        elif i == 0 and gene_type == "tail":
            C_in = c_in

        elif gene_type == "upsample":
            C_in = C_fixed
            C_out = 3 * (scale**2)
        else:
            C_in = C_fixed
            C_out = C_fixed

        print(gene_type, op_name, C_in, C_out, C_fixed, bit)
        op = ops_sr.OPS[op_name](
            C_in, C_out, [bit], C_fixed, 1, affine=False, shared=False
        )
        dag.append(op)
    return nn.Sequential(*dag)


def parse_sr(alpha, name, bits=[2], primitives=None):
    gene = []
    primitives = PRIMITIVES_SR if primitives is None else primitives
    for edges in alpha:
        best_bit = 0
        best_op = 0
        best_val = 0
        n_ops = len(edges) // len(bits)
        for op_idx, edge in enumerate(edges.chunk(n_ops)):
            max_val = edge.max()
            bit_idx = edge.argmax()
            if max_val > best_val:
                best_val = max_val
                best_op = op_idx
                best_bit = bit_idx.item()

        prim = primitives[name][best_op]
        gene.append((prim, bits[best_bit]))
    return gene<|MERGE_RESOLUTION|>--- conflicted
+++ resolved
@@ -9,11 +9,7 @@
 
 
 body = [
-<<<<<<< HEAD
     "skip_connect",
-=======
-    # "skip_connect",
->>>>>>> 75cc9dae
     "conv_5x1_1x5",
     "conv_3x1_1x3",
     "simple_3x3",
@@ -32,7 +28,6 @@
     "decenc_3x3_4",
     "decenc_3x3_2",
     "decenc_5x5_2",
-<<<<<<< HEAD
     "decenc_5x5_8",
     "decenc_3x3_8",
     "decenc_3x3_4_g3",
@@ -49,24 +44,6 @@
     "growth2_5x5",
     "growth2_3x3",
     "simple_1x1_grouped_3",
-=======
-    # "decenc_5x5_8",
-    # "decenc_3x3_8",
-    # "decenc_3x3_4_g3",
-    # "decenc_3x3_2_g3",
-    # "decenc_5x5_2_g3",
-]
-
-head = [
-    # "conv_5x1_1x5",
-    # "conv_3x1_1x3",
-    "simple_1x1",
-    "simple_3x3",
-    "simple_5x5",
-    # "growth2_5x5",
-    "growth2_3x3",
-    # "simple_1x1_grouped_3",
->>>>>>> 75cc9dae
     "simple_3x3_grouped_3",
     "simple_5x5_grouped_3",
 ]
