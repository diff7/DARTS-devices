# Quant module adapted from:
# https://github.com/zhutmost/lsq-net

import torch
import torch.nn as nn
import warnings




""" Quant Noise"""

def quant_noise(x, bit, n_type='gaussian'):
    tensor = x.clone()
    flat = tensor.view(-1)
    scale = flat.max() - flat.min()
    unit = 1 / (2**bit - 1)

    if n_type == "uniform":
        noise_source = (torch.rand_like(flat) - 0.5)
    elif n_type == "gaussian":
        noise_source = torch.randn_like(flat) / 2

    noise = scale * unit * noise_source
    noisy = flat + noise
    return noisy.view_as(tensor).detach()

""" HWGQ """

class _hwgq(torch.autograd.Function):
    @staticmethod
    def forward(ctx, x, step):
        y = torch.round(x / step) * step
        return y

    @staticmethod
    def backward(ctx, grad_output):
        return grad_output, None


class HWGQ(nn.Module):
    def __init__(self, bit=2):
        super(HWGQ, self).__init__()
        self.bit = bit
        if bit < 32:
            self.step = hwgq_steps[bit]
        else:
            self.step = None

    def forward(self, x):
        if self.bit >= 32:
            return nn.functional.relu(x)
        lvls = float(2 ** self.bit - 1)
        clip_thr = self.step * lvls
        y = x.clamp(min=0.0, max=clip_thr)
        return _hwgq.apply(y, self.step)


hwgq_steps = {
    1: 1.0576462792297525,
    2: 0.6356366866203315,
    3: 0.3720645813370479,
    4: 0.21305606790772952,
    8: 0.020300567823662602,
    16: 9.714825915156693e-05,
}


"""  LSQ  """


def grad_scale(x, scale):
    y = x
    y_grad = x * scale
    return (y - y_grad).detach() + y_grad


def round_pass(x):
    y = x.round()
    y_grad = x
    return (y - y_grad).detach() + y_grad


class LsqQuan(nn.Module):
    def __init__(
        self, bit, all_positive=False, symmetric=False, per_channel=True
    ):
        super(LsqQuan, self).__init__()
        self.bit = bit
        if all_positive:
            assert not symmetric, "Positive quantization cannot be symmetric"
            # unsigned activation is quantized to [0, 2^b-1]
            self.thd_neg = 0
            self.thd_pos = 2 ** bit - 1
        else:
            if symmetric:
                # signed weight/activation is quantized to [-2^(b-1)+1, 2^(b-1)-1]
                self.thd_neg = -(2 ** (bit - 1)) + 1
                self.thd_pos = 2 ** (bit - 1) - 1
            else:
                # signed weight/activation is quantized to [-2^(b-1), 2^(b-1)-1]
                self.thd_neg = -(2 ** (bit - 1))
                self.thd_pos = 2 ** (bit - 1) - 1

        self.per_channel = per_channel
        self.s = nn.Parameter(torch.ones(1))

    def init_from(self, x, *args, **kwargs):
        if self.per_channel:
            self.s = nn.Parameter(
                x.detach().abs().mean(dim=list(range(1, x.dim())), keepdim=True)
                * 2
                / (self.thd_pos ** 0.5)
            )
        else:
            self.s = nn.Parameter(
                x.detach().abs().mean() * 2 / (self.thd_pos ** 0.5)
            )

    def forward(self, x):
        if self.bit >= 32:
            return x

        if self.per_channel:
            s_grad_scale = 1.0 / ((self.thd_pos * x.numel()) ** 0.5)
        else:
            s_grad_scale = 1.0 / ((self.thd_pos * x.numel()) ** 0.5)
        device = x.device
        s_scale = grad_scale(self.s, s_grad_scale).to(device)
        x = x / (s_scale)
        x = torch.clamp(x, self.thd_neg, self.thd_pos)
        x = round_pass(x)
        x = x * (s_scale)
        return x


class QuantConv(nn.Conv2d):

    """
    Flops are computed for square kernel
    FLOPs = 2 x Cin x Cout x k**2 x Wout x Hout / groups
    We use 2 because 1 for multiplocation and 1 for addition

    Hout = Hin + 2*padding[0] - dilation[0] x (kernel[0]-1)-1
          --------------------------------------------------- + 1
                                stride
    Wout same as above


    NOTE: We do not account for bias term


    """

    def __init__(self, **kwargs):
        super(QuantConv, self).__init__(**kwargs)
        self.kernel = self.to_tuple(self.kernel_size)
        self.stride = self.to_tuple(self.stride)
        self.padding = self.to_tuple(self.padding)
        self.dilation = self.to_tuple(self.dilation)
        # complexities
        # FLOPs = 2 x Cin x Cout x k**2 x Wout x Hout / groups
        self.param_size = (
            2
            * self.in_channels
            * self.out_channels
            * self.kernel[0]
            * self.kernel[1]
            / self.groups
        )  # * 1e-6  # stil unsure why we use 1e-6
        self.register_buffer("flops", torch.tensor(0, dtype=torch.float))
        self.register_buffer("memory_size", torch.tensor(0, dtype=torch.float))

    def to_tuple(self, value):
        if type(value) == int:
            return (value, value)
        if type(value) == tuple:
            return value

    def forward(self, input_x, quantized_weight):
        """
        BATCH x C x W x H

        """
        # get the same device to avoid errors
        device = input_x.device

        c_in, w_in, h_in = input_x.shape[1], input_x.shape[2], input_x.shape[3]

        w_out = self.compute_out(w_in, "w")
        h_out = self.compute_out(h_in, "h")

        tmp = torch.tensor(c_in * w_in * h_in, dtype=torch.float).to(device)
        self.memory_size.copy_(tmp)
        tmp = torch.tensor(
            self.param_size * w_out * h_out, dtype=torch.float
        ).to(device)
        self.flops.copy_(tmp)
        del tmp

        return self._conv_forward(input_x, quantized_weight, bias=None)

    def compute_out(self, input_size, spatial="w"):

        if spatial == "w":
            idx = 0
        if spatial == "h":
            idx = 1
        return int(
            (
                input_size
                + 2 * self.padding[idx]
                - self.dilation[idx] * (self.kernel[idx] - 1)
                - 1
            )
            / self.stride[idx]
            + 1
        )

    def _fetch_info(self):
        return self.flops.item(), self.memory_size.item()


# USE Instead of CNN + ReLU Block for final quantized model
class QAConv2d(nn.Module):
    def __init__(self, *args, **kwargs):
        super(QAConv2d, self).__init__()
        self.bit = kwargs.pop("bits")[0]
        self.bit_orig = self.bit
        self.conv = QuantConv(**kwargs)
        self._set_q_fucntions(self.bit)

    # can be used to modify bits during the training
    def _set_q_fucntions(self, bit):
        self.quan_a_fn = HWGQ(bit)
        self.quan_w_fn = LsqQuan(
            bit, all_positive=False, symmetric=False, per_channel=True
        )
        self.quan_w_fn.init_from(self.conv.weight)

    def set_fp(self, bit=32):
        self._set_q_fucntions(bit)

    def set_quant(self):
        self._set_q_fucntions(self.bit)

    def forward(self, input_x):
        quantized_weight = self.quan_w_fn(self.conv.weight)
        quantized_act = self.quan_a_fn(input_x)
        out = self.conv(quantized_act, quantized_weight)
        return out

    def _fetch_info(self):
        f, m = self.conv._fetch_info()
        return f * self.bit, m * self.bit


class SepQAConv2d(nn.Module):
    def __init__(self, **kwargs):
        super(SepQAConv2d, self).__init__()
        self.bits = kwargs.pop("bits")
        self.conv = nn.ModuleList()
        print('Using SepQA')
        for _ in range(len(self.bits)):
            self.conv.append(QuantConv(**kwargs))

        self.acts = [HWGQ(bit) for bit in self.bits]
        self.q_fn = []
        for bit in self.bits:
            self.q_fn.append(
                LsqQuan(
                    bit, all_positive=False, symmetric=False, per_channel=True
                )
            )
            self.q_fn[-1].init_from(self.conv[-1].weight)

        self.alphas = [1] * len(self.bits)

    def forward(self, input_x):
        out = []
        for alpha, act, conv, q_fn in zip(self.alphas, self.acts, self.conv, self.q_fn):
            weights = q_fn(conv.weight)
            acts = act(input_x)
            out.append(alpha*conv(acts, weights))
        return sum(out)

    def _fetch_info(self):
        bit_ops, mem = 0, 0
        b, m = self.conv[-1]._fetch_info()

        for bit, alpha in zip(self.bits, self.alphas):
            bit_ops += alpha * b * bit
            mem += alpha * m * bit
        return bit_ops, mem

    def set_alphas(self, alphas):
        self.alphas = alphas


class QuaNoiseConv2d(nn.Module):
    def __init__(self, **kwargs):
        super(QuaNoiseConv2d, self).__init__()
        self.bits = kwargs.pop("bits").copy()
        self.alphas = torch.ones(len(self.bits))
        self.fp_alpha = 1/(len(self.bits)+1)

        self.conv = QuantConv(**kwargs)

    def forward(self, input_x):
<<<<<<< HEAD
        input_x = torch.nn.functional.relu(input_x)
=======
        input_x = nn.functional.relu(input_x)
>>>>>>> b0ee38bf
        weights = self.fp_alpha*self.conv.weight
        acts = self.fp_alpha*input_x
        # rescale alphas among each other
        alphas = self.alphas / (self.alphas.sum() +self.fp_alpha)
        
        for alpha, bit in zip(alphas, self.bits):
            weights += alpha * quant_noise(self.conv.weight, bit)
            acts += alpha * quant_noise(input_x, bit)

        return self.conv(acts, weights)

    def _fetch_info(self):
        bit_ops, mem = 0, 0
        b, m = self.conv._fetch_info()

        for bit, alpha in zip(self.bits, self.alphas):
            bit_ops += alpha * b * bit
            mem += alpha * m * bit
        return bit_ops, mem

    def set_alphas(self, alphas):
        self.alphas = alphas



class SharedQAConv2d(nn.Module):
    def __init__(self, **kwargs):
        super(SharedQAConv2d, self).__init__()
        self.bits = kwargs.pop("bits").copy()
        self.conv = QuantConv(**kwargs)
        self.acts = [HWGQ(bit) for bit in self.bits]
        self.q_fn = []
        for bit in self.bits:
            self.q_fn.append(
                LsqQuan(
                    bit, all_positive=False, symmetric=False, per_channel=True
                )
            )
            self.q_fn[-1].init_from(self.conv.weight)

        self.alphas = torch.ones(len(self.bits))

    def forward(self, input_x):
        weights = torch.zeros_like(self.conv.weight)
        acts = torch.zeros_like(input_x)
        alphas = self.alphas / self.alphas.sum()
        for alpha, act, q_fn in zip(alphas, self.acts, self.q_fn):
            weights += alpha * q_fn(self.conv.weight)
            acts += alpha * act(input_x)

        return self.conv(acts, weights)

    def _fetch_info(self):
        bit_ops, mem = 0, 0
        b, m = self.conv._fetch_info()

        for bit, alpha in zip(self.bits, self.alphas):
            bit_ops += alpha * b * bit
            mem += alpha * m * bit
        return bit_ops, mem

    def set_alphas(self, alphas):
        self.alphas = alphas


class BaseConv(nn.Module):
    def __init__(self, *args, **kwargs):
        shared = kwargs.pop("shared")
        quant_noise = kwargs.pop("quant_noise")
        super(BaseConv, self).__init__()
        if shared:
            if quant_noise:
                self.conv_func = QuaNoiseConv2d
                warnings.warn("Using quantization noise.")
            else:
                self.conv_func = SharedQAConv2d
                warnings.warn("Using shared weights.")
        elif shared is False:
            self.conv_func = QAConv2d
        else:
            self.conv_func = SepQAConv2d
        self.alphas = torch.ones(1)

    def set_alphas(self, alphas):
        for m in self.modules():
            if isinstance(m, self.conv_func):
                m.set_alphas(alphas)
        self.alphas = alphas

    def fetch_info(self):
        sum_flops = 0
        sum_memory = 0
        for m in self.modules():
            if isinstance(m, self.conv_func):
                f, mem = m._fetch_info()
                sum_flops += f
                sum_memory += mem

        return sum_flops, sum_memory<|MERGE_RESOLUTION|>--- conflicted
+++ resolved
@@ -6,18 +6,17 @@
 import warnings
 
 
-
-
 """ Quant Noise"""
 
-def quant_noise(x, bit, n_type='gaussian'):
+
+def quant_noise(x, bit, n_type="gaussian"):
     tensor = x.clone()
     flat = tensor.view(-1)
     scale = flat.max() - flat.min()
     unit = 1 / (2**bit - 1)
 
     if n_type == "uniform":
-        noise_source = (torch.rand_like(flat) - 0.5)
+        noise_source = torch.rand_like(flat) - 0.5
     elif n_type == "gaussian":
         noise_source = torch.randn_like(flat) / 2
 
@@ -25,7 +24,9 @@
     noisy = flat + noise
     return noisy.view_as(tensor).detach()
 
+
 """ HWGQ """
+
 
 class _hwgq(torch.autograd.Function):
     @staticmethod
@@ -50,7 +51,7 @@
     def forward(self, x):
         if self.bit >= 32:
             return nn.functional.relu(x)
-        lvls = float(2 ** self.bit - 1)
+        lvls = float(2**self.bit - 1)
         clip_thr = self.step * lvls
         y = x.clamp(min=0.0, max=clip_thr)
         return _hwgq.apply(y, self.step)
@@ -91,7 +92,7 @@
             assert not symmetric, "Positive quantization cannot be symmetric"
             # unsigned activation is quantized to [0, 2^b-1]
             self.thd_neg = 0
-            self.thd_pos = 2 ** bit - 1
+            self.thd_pos = 2**bit - 1
         else:
             if symmetric:
                 # signed weight/activation is quantized to [-2^(b-1)+1, 2^(b-1)-1]
@@ -110,11 +111,11 @@
             self.s = nn.Parameter(
                 x.detach().abs().mean(dim=list(range(1, x.dim())), keepdim=True)
                 * 2
-                / (self.thd_pos ** 0.5)
+                / (self.thd_pos**0.5)
             )
         else:
             self.s = nn.Parameter(
-                x.detach().abs().mean() * 2 / (self.thd_pos ** 0.5)
+                x.detach().abs().mean() * 2 / (self.thd_pos**0.5)
             )
 
     def forward(self, x):
@@ -140,16 +141,11 @@
     Flops are computed for square kernel
     FLOPs = 2 x Cin x Cout x k**2 x Wout x Hout / groups
     We use 2 because 1 for multiplocation and 1 for addition
-
     Hout = Hin + 2*padding[0] - dilation[0] x (kernel[0]-1)-1
           --------------------------------------------------- + 1
                                 stride
     Wout same as above
-
-
     NOTE: We do not account for bias term
-
-
     """
 
     def __init__(self, **kwargs):
@@ -180,7 +176,6 @@
     def forward(self, input_x, quantized_weight):
         """
         BATCH x C x W x H
-
         """
         # get the same device to avoid errors
         device = input_x.device
@@ -260,7 +255,7 @@
         super(SepQAConv2d, self).__init__()
         self.bits = kwargs.pop("bits")
         self.conv = nn.ModuleList()
-        print('Using SepQA')
+        print("Using SepQA")
         for _ in range(len(self.bits)):
             self.conv.append(QuantConv(**kwargs))
 
@@ -278,10 +273,12 @@
 
     def forward(self, input_x):
         out = []
-        for alpha, act, conv, q_fn in zip(self.alphas, self.acts, self.conv, self.q_fn):
+        for alpha, act, conv, q_fn in zip(
+            self.alphas, self.acts, self.conv, self.q_fn
+        ):
             weights = q_fn(conv.weight)
             acts = act(input_x)
-            out.append(alpha*conv(acts, weights))
+            out.append(alpha * conv(acts, weights))
         return sum(out)
 
     def _fetch_info(self):
@@ -302,21 +299,17 @@
         super(QuaNoiseConv2d, self).__init__()
         self.bits = kwargs.pop("bits").copy()
         self.alphas = torch.ones(len(self.bits))
-        self.fp_alpha = 1/(len(self.bits)+1)
+        self.fp_alpha = 1 / (len(self.bits) + 1)
 
         self.conv = QuantConv(**kwargs)
 
     def forward(self, input_x):
-<<<<<<< HEAD
-        input_x = torch.nn.functional.relu(input_x)
-=======
         input_x = nn.functional.relu(input_x)
->>>>>>> b0ee38bf
-        weights = self.fp_alpha*self.conv.weight
-        acts = self.fp_alpha*input_x
+        weights = self.fp_alpha * self.conv.weight
+        acts = self.fp_alpha * input_x
         # rescale alphas among each other
-        alphas = self.alphas / (self.alphas.sum() +self.fp_alpha)
-        
+        alphas = self.alphas / (self.alphas.sum() + self.fp_alpha)
+
         for alpha, bit in zip(alphas, self.bits):
             weights += alpha * quant_noise(self.conv.weight, bit)
             acts += alpha * quant_noise(input_x, bit)
@@ -334,7 +327,6 @@
 
     def set_alphas(self, alphas):
         self.alphas = alphas
-
 
 
 class SharedQAConv2d(nn.Module):
