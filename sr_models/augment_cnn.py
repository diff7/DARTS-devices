--- conflicted
+++ resolved
@@ -10,7 +10,6 @@
     return (v + i for v, i in zip(values, increments))
 
 
-
 class Residual(nn.Module):
     def __init__(self, skip, body, skip_mode=True):
         super().__init__()
@@ -18,15 +17,11 @@
         self.body = body
         self.skip_mode = skip_mode
 
-<<<<<<< HEAD
-        self.adn = ADN(36, skip_mode=False)
-=======
         self.adn = ADN(36, skip_mode=skip_mode)
->>>>>>> b0ee38bf
 
     def forward(self, x):
         def func(x):
-            return (self.skip(x) + self.body(x))
+            return self.skip(x) + self.body(x)
 
         return self.adn(x, func, x)
 
@@ -41,7 +36,9 @@
 class AugmentCNN(nn.Module):
     """Searched CNN model for final training"""
 
-    def __init__(self, c_in, c_fixed, scale, genotype, blocks=4, skip_mode=True):
+    def __init__(
+        self, c_in, c_fixed, scale, genotype, blocks=4, skip_mode=True
+    ):
 
         """
         Args:
@@ -76,26 +73,21 @@
         )
         self.quant_mode = True
 
-<<<<<<< HEAD
-        self.adn_one = ADN(36, skip_mode=False)
-        self.adn_two =  ADN(3, skip_mode=False)
-=======
         self.adn_one = ADN(36, skip_mode=skip_mode)
-        self.adn_two =  ADN(3, skip_mode=skip_mode)
->>>>>>> b0ee38bf
+        self.adn_two = ADN(3, skip_mode=skip_mode)
 
     def forward(self, x):
 
         self.stats = dict()
-        self.stats['std'] = dict()
-        self.stats['learnable'] = dict()
-        self.stats['learnable']['mean'] = dict()
-        self.stats['learnable']['std'] = dict()
-        self.stats['learnable']['eps'] = dict()
+        self.stats["std"] = dict()
+        self.stats["learnable"] = dict()
+        self.stats["learnable"]["mean"] = dict()
+        self.stats["learnable"]["std"] = dict()
+        self.stats["learnable"]["eps"] = dict()
 
         init = self.head(x)
         x = init
-        self.stats['std']["head"] = torch.std(
+        self.stats["std"]["head"] = torch.std(
             init, dim=[1, 2, 3], keepdim=True
         ).flatten()[0]
 
@@ -104,28 +96,25 @@
                 x = cell(x)
             return x
 
-        x = self.upsample(self.adn_one(x, func,init))
+        x = self.upsample(self.adn_one(x, func, init))
 
         if not self.adn_one.skip_mode:
-            self.stats['learnable']['std']["body_out"] = torch.mean(self.adn_one.s)
+            self.stats["learnable"]["std"]["body_out"] = torch.mean(
+                self.adn_one.s
+            )
 
-
-        self.stats['std']["body"] = torch.std(
+        self.stats["std"]["body"] = torch.std(
             x, dim=[1, 2, 3], keepdim=True
         ).flatten()[0]
 
-
         tail = self.adn_two(x, self.tail, x)
 
-        self.stats['std']["tail"] = torch.std(
+        self.stats["std"]["tail"] = torch.std(
             tail, dim=[1, 2, 3], keepdim=True
         ).flatten()[0]
 
         if not self.adn_one.skip_mode:
-            self.stats['learnable']['std']["tail"] = torch.mean(self.adn_two.s)
-
-        
-
+            self.stats["learnable"]["std"]["tail"] = torch.mean(self.adn_two.s)
 
         return tail
 
