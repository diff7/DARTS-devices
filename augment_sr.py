--- conflicted
+++ resolved
@@ -240,15 +240,7 @@
                     grad_norm=grad_norm,
                 )
             )
-<<<<<<< HEAD
-        
-        # writer.add_scalars("tune/std_stats", model.stats['std'],cur_step)
-        # writer.add_scalars("tune/adaskip_mean", model.stats['learnable']['mean'],cur_step)
-        # writer.add_scalars("tune/adaskip_std", model.stats['learnable']['std'],cur_step)
-    
-=======
-
->>>>>>> b1192f1b
+
         writer.add_scalar("tune/train/loss", loss_meter.avg, cur_step)
         writer.add_scalar("tune/train/grad_norm", grad_norm, cur_step)
 
@@ -316,7 +308,7 @@
 
 if __name__ == "__main__":
     VAL_CFG_PATH = "./sr_models/valsets4x.yaml"
-    CFG_PATH = "./configs/fp_config.yaml"
+    CFG_PATH = "./configs/quant_config.yaml"
     cfg = omg.load(CFG_PATH)
     cfg, writer, logger, log_handler = train_setup(cfg)
     run_train(cfg, writer, logger, log_handler)
