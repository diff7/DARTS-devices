<<<<<<< HEAD
Genotype_SR(head=[('simple_3x3', 32), ('simple_3x3', 32)], body=[('simple_3x3', 32), ('simple_3x3', 32)], tail=[('simple_3x3', 32), ('simple_3x3', 32)], skip=[('simple_3x3', 32)], upsample=[('simple_3x3', 32)])
=======
Genotype_SR(
    head=[('simple_3x3', 32), ('simple_3x3', 32)], 
    body=[('simple_3x3', 32), ('simple_3x3', 32), ('conv_3x1_1x3', 32), ('conv_3x1_1x3', 32)], 
    tail=[('simple_3x3_grouped_3', 32), ('simple_5x5_grouped_3', 32), ('simple_1x1', 32)], 
    skip=[('simple_3x3', 32)], 
    upsample=[('simple_3x3', 32)])      
>>>>>>> b1192f1b
<|MERGE_RESOLUTION|>--- conflicted
+++ resolved
@@ -1,10 +1,6 @@
-<<<<<<< HEAD
-Genotype_SR(head=[('simple_3x3', 32), ('simple_3x3', 32)], body=[('simple_3x3', 32), ('simple_3x3', 32)], tail=[('simple_3x3', 32), ('simple_3x3', 32)], skip=[('simple_3x3', 32)], upsample=[('simple_3x3', 32)])
-=======
 Genotype_SR(
     head=[('simple_3x3', 32), ('simple_3x3', 32)], 
     body=[('simple_3x3', 32), ('simple_3x3', 32), ('conv_3x1_1x3', 32), ('conv_3x1_1x3', 32)], 
     tail=[('simple_3x3_grouped_3', 32), ('simple_5x5_grouped_3', 32), ('simple_1x1', 32)], 
     skip=[('simple_3x3', 32)], 
-    upsample=[('simple_3x3', 32)])      
->>>>>>> b1192f1b
+    upsample=[('simple_3x3', 32)])     